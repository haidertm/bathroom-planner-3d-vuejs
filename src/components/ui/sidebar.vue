<template>
  <div>
    <!-- Mobile Floating + Button -->
    <button
        v-if="isMobileDevice && !isSidebarVisible"
        @click="showSidebar"
        :style="mobileFloatingButtonStyle"
        @touchstart="handleTouchStart"
        @touchend="handleTouchEnd"
    >
      <span :style="plusIconStyle">+</span>
    </button>

    <!-- Mobile Sidebar Overlay -->
    <div
        v-if="isMobileDevice && isSidebarVisible"
        :style="mobileSidebarOverlayStyle"
        @click="hideSidebar"
    ></div>

    <!-- Main Sidebar Panel -->
    <div :style="panelStyle">
      <!-- Mobile Close Button -->
      <button
          v-if="isMobileDevice"
          @click="hideSidebar"
          :style="mobileCloseButtonStyle"
      >
        ✕
      </button>

      <!-- Bathroom Items Accordion -->
      <div :style="accordionSectionStyle">
        <div
            @click="toggleBathroomItemsSection"
            :style="mainAccordionHeaderStyle"
        >
          <h4 :style="accordionTitleStyle">Bathroom Items</h4>
          <span :style="getArrowStyle(isBathroomItemsExpanded)">▼</span>
        </div>
        <div
            :style="getAccordionContentStyle(isBathroomItemsExpanded)"
            ref="bathroomItemsContent"
        >
          <div :style="itemsGridStyle">
            <button
                v-for="component in COMPONENTS"
                :key="component"
                @click.stop="handleAddComponent(component)"
                :style="itemButtonStyle"
            >
              {{ component }}
            </button>
          </div>
        </div>
      </div>

      <!-- Room Settings Accordion -->
      <div :style="accordionSectionStyle">
        <div
            @click="toggleRoomSettingsSection"
            :style="mainAccordionHeaderStyle"
        >
          <h4 :style="accordionTitleStyle">Room Settings</h4>
          <span :style="getArrowStyle(isRoomSettingsExpanded)">▼</span>
        </div>
        <div
            :style="getAccordionContentStyle(isRoomSettingsExpanded)"
            ref="roomSettingsContent"
        >
          <div :style="roomSettingsContentStyle">
            <div :style="controlGroupStyle">
              <label :style="labelStyle">
                Width: {{ safeToFixed(localRoomWidth, 1) }}m
                <div :style="inputSliderContainerStyle">
                  <input
                      type="number"
                      :min="ROOM_DEFAULTS.MIN_SIZE"
                      :max="ROOM_DEFAULTS.MAX_SIZE"
                      :step="ROOM_DEFAULTS.STEP"
                      :value="localRoomWidth"
                      @input="updateWidthFromInput"
                      @blur="validateAndUpdateWidth"
                      :style="numberInputStyle"
                      placeholder="Width"
                      class="modern-number-input"
                  />
                  <input
                      type="range"
                      :min="ROOM_DEFAULTS.MIN_SIZE"
                      :max="ROOM_DEFAULTS.MAX_SIZE"
                      :step="ROOM_DEFAULTS.STEP"
                      :value="localRoomWidth"
                      @input="updateWidthFromSlider"
                      :style="sliderStyle"
                      class="modern-slider"
                  />
                </div>
              </label>
            </div>

            <div :style="controlGroupStyle">
              <label :style="labelStyle">
                Height: {{ safeToFixed(localRoomHeight, 1) }}m
                <div :style="inputSliderContainerStyle">
                  <input
                      type="number"
                      :min="ROOM_DEFAULTS.MIN_SIZE"
                      :max="ROOM_DEFAULTS.MAX_SIZE"
                      :step="ROOM_DEFAULTS.STEP"
                      :value="localRoomHeight"
                      @input="updateHeightFromInput"
                      @blur="validateAndUpdateHeight"
                      :style="numberInputStyle"
                      placeholder="Height"
                      class="modern-number-input"
                  />
                  <input
                      type="range"
                      :min="ROOM_DEFAULTS.MIN_SIZE"
                      :max="ROOM_DEFAULTS.MAX_SIZE"
                      :step="ROOM_DEFAULTS.STEP"
                      :value="localRoomHeight"
                      @input="updateHeightFromSlider"
                      :style="sliderStyle"
                      class="modern-slider"
                  />
                </div>
              </label>
            </div>

            <div :style="controlGroupStyle">
              <label :style="checkboxLabelStyle">
                <input
                    type="checkbox"
                    :checked="showGrid"
                    @change="$emit('toggle-grid', $event.target.checked)"
                    :style="checkboxStyle"
                />
                Show Grid
              </label>
            </div>

            <div :style="controlGroupStyle">
              <label :style="checkboxLabelStyle">
                <input
                    type="checkbox"
                    :checked="wallCullingEnabled"
                    @change="$emit('toggle-wall-culling', $event.target.checked)"
                    :style="checkboxStyle"
                />
                Smart Wall Hiding
              </label>
            </div>

            <div :style="controlGroupStyle">
              <label :style="checkboxLabelStyle">
                <input
                    type="checkbox"
                    :checked="preventCollisionPlacement"
                    @change="$emit('toggle-collision-prevention', $event.target.checked)"
                    :style="checkboxStyle"
                />
                Prevent Collision Placement
              </label>
              <div :style="helpTextStyle">
                When enabled, objects will snap back to their original position if placed on top of another object.
              </div>
            </div>

            <div :style="controlGroupStyle">
              <button
                  @click="$emit('constrain-objects')"
                  :style="buttonStyle"
              >
                Snap Objects to Walls
              </button>
            </div>
          </div>
        </div>
      </div>

      <!-- Textures Button -->
      <div :style="accordionSectionStyle">
        <button
            @click="toggleTextureDrawer"
            :style="textureButtonStyle"
        >
          <h4 :style="accordionTitleStyle">Textures</h4>
          <span :style="textureArrowStyle">▶</span>
        </button>
      </div>
    </div>

    <!-- Texture Drawer Overlay -->
    <div
        v-if="isTextureDrawerOpen"
        :style="overlayStyle"
        @click="closeTextureDrawer"
    ></div>

    <!-- Texture Drawer -->
    <div :style="drawerStyle">
      <div :style="drawerHeaderStyle">
        <h3 :style="drawerTitleStyle">Textures</h3>
        <button
            @click="closeTextureDrawer"
            :style="drawerCloseButtonStyle"
            @mouseenter="e => e.target.style.backgroundColor = '#f3f4f6'"
            @mouseleave="e => e.target.style.backgroundColor = 'transparent'"
        >
          ✕
        </button>
      </div>

      <div :style="drawerContentStyle">
        <!-- Floor Texture Section -->
        <div :style="drawerSectionStyle">
          <div
              @click="toggleFloorSection"
              :style="drawerSubHeaderStyle"
          >
            <h5 :style="drawerSubTitleStyle">Floor Texture</h5>
            <span :style="getSubArrowStyle(isFloorExpanded)">▼</span>
          </div>
          <div :style="getSubAccordionContentStyle(isFloorExpanded)">
            <div :style="textureGridStyle">
              <div
                  v-for="(texture, index) in FLOOR_TEXTURES"
                  :key="index"
                  @click="$emit('floor-change', texture)"
                  :style="getTextureButtonStyle(texture, index === currentFloor)"
              >
                <div :style="getTexturePreviewStyle(texture)"></div>
                <span :style="textureLabelStyle">{{ texture.name }}</span>
              </div>
            </div>
          </div>
        </div>

        <!-- Wall Texture Section -->
        <div :style="drawerSectionStyle">
          <div
              @click="toggleWallSection"
              :style="drawerSubHeaderStyle"
          >
            <h5 :style="drawerSubTitleStyle">Wall Texture</h5>
            <span :style="getSubArrowStyle(isWallExpanded)">▼</span>
          </div>
          <div :style="getSubAccordionContentStyle(isWallExpanded)">
            <div :style="textureGridStyle">
              <div
                  v-for="(texture, index) in WALL_TEXTURES"
                  :key="index"
                  @click="$emit('wall-change', texture)"
                  :style="getTextureButtonStyle(texture, index === currentWall)"
              >
                <div :style="getTexturePreviewStyle(texture)"></div>
                <span :style="textureLabelStyle">{{ texture.name }}</span>
              </div>
            </div>
          </div>
        </div>
      </div>
    </div>
  </div>
</template>

<script setup>
import { computed, ref, watch } from 'vue'
import { FLOOR_TEXTURES, WALL_TEXTURES } from '../../constants/textures.js'
import { COMPONENTS } from '../../constants/components.js'
import { ROOM_DEFAULTS } from '../../constants/dimensions.js'
import { isMobile } from '../../utils/helpers.js'

// Define props
const props = defineProps({
  currentFloor: {
    type: Number,
    required: true
  },
  currentWall: {
    type: Number,
    required: true
  },
  roomWidth: {
    type: Number,
    required: true
  },
  roomHeight: {
    type: Number,
    required: true
  },
  showGrid: {
    type: Boolean,
    required: true
  },
  wallCullingEnabled: {
    type: Boolean,
    required: true
  },
  preventCollisionPlacement: {
    type: Boolean,
    required: true
  }
})

// Define emits
const emit = defineEmits([
  'floor-change',
  'wall-change',
  'close',
  'add',
  'room-size-change',
  'toggle-grid',
  'constrain-objects',
  'toggle-wall-culling',
  'toggle-collision-prevention'
])

// Reactive state
const isBathroomItemsExpanded = ref(true)
const isRoomSettingsExpanded = ref(true)
const isTextureDrawerOpen = ref(false)
const isFloorExpanded = ref(true)
const isWallExpanded = ref(false)
const isSidebarVisible = ref(false)
const isButtonPressed = ref(false)

// Local state for inputs - FIXED: Ensure they're always numbers
const localRoomWidth = ref(Number(props.roomWidth) || ROOM_DEFAULTS.WIDTH)
const localRoomHeight = ref(Number(props.roomHeight) || ROOM_DEFAULTS.HEIGHT)

// Track if we're currently updating to prevent circular updates
const isInternalUpdate = ref(false)

// FIXED: Safe toFixed function
const safeToFixed = (value, decimals) => {
  const num = Number(value)
  return isNaN(num) ? '0.0' : num.toFixed(decimals)
}

// Watch for external prop changes and update local state (but not during internal updates)
watch(() => props.roomWidth, (newWidth) => {
  if (!isInternalUpdate.value) {
    localRoomWidth.value = Number(newWidth) || ROOM_DEFAULTS.WIDTH
  }
})

watch(() => props.roomHeight, (newHeight) => {
  if (!isInternalUpdate.value) {
    localRoomHeight.value = Number(newHeight) || ROOM_DEFAULTS.HEIGHT
  }
})

// Computed
const isMobileDevice = computed(() => isMobile())

// Mobile floating button styles
const mobileFloatingButtonStyle = computed(() => ({
  position: 'fixed',
  bottom: '30px',
  left: '20px',
  width: '60px',
  height: '60px',
  borderRadius: '50%',
  backgroundColor: isButtonPressed.value ? '#29275B' : '#29275B',
  color: 'white',
  border: 'none',
  cursor: 'pointer',
  zIndex: 1000,
  display: 'flex',
  alignItems: 'center',
  justifyContent: 'center',
  transition: 'all 0.2s ease',
  transform: isButtonPressed.value ? 'scale(0.95)' : 'scale(1)',
  fontSize: '24px',
  fontWeight: 'bold',
  backdropFilter: 'blur(10px)'
}))

const plusIconStyle = computed(() => ({
  fontSize: '28px',
  fontWeight: 'bold',
  lineHeight: '1'
}))

const mobileSidebarOverlayStyle = computed(() => ({
  position: 'fixed',
  top: '0',
  left: '0',
  right: '0',
  bottom: '0',
  backgroundColor: 'rgba(0, 0, 0, 0.5)',
  zIndex: 1500,
  opacity: '1',
  visibility: 'visible'
}))

const mobileCloseButtonStyle = computed(() => ({
  position: 'absolute',
  top: '10px',
  right: '10px',
  width: '32px',
  height: '32px',
  borderRadius: '50%',
  backgroundColor: '#29275B',
  color: 'white',
  border: 'none',
  fontSize: '18px',
  cursor: 'pointer',
  display: 'flex',
  alignItems: 'center',
  justifyContent: 'center',
  zIndex: 10,
  boxShadow: '0 2px 8px rgba(0, 0, 0, 0.15)'
}))

// Main panel styles
const panelStyle = computed(() => ({
  position: isMobileDevice.value ? 'fixed' : 'absolute',
  top: isMobileDevice.value ? '0' : '60px',
  left: '0',
  backgroundColor: 'rgba(255, 255, 255, 0.98)',
  padding: isMobileDevice.value ? '50px 20px 20px 20px' : '20px',
  boxShadow: isMobileDevice.value ? 'none' : '0 8px 32px rgba(0, 0, 0, 0.15)',
  width: isMobileDevice.value ? '100vw' : '480px',
  maxWidth: isMobileDevice.value ? '100vw' : '500px',
  zIndex: isMobileDevice.value ? 1600 : 1000,
  backdropFilter: 'blur(12px)',
  maxHeight: isMobileDevice.value ? '100vh' : '100vh',
  height: isMobileDevice.value ? '100vh' : '100vh',
  overflowY: 'auto',
  fontFamily: 'Arial, sans-serif',
  border: isMobileDevice.value ? 'none' : '1px solid rgba(16, 185, 129, 0.2)',
  transform: isMobileDevice.value ? (isSidebarVisible.value ? 'translateX(0)' : 'translateX(-100%)') : 'translateX(0)',
  transition: 'transform 0.3s ease',
  display: isMobileDevice.value ? 'block' : 'block'
}))

const accordionSectionStyle = computed(() => ({
  border: '1px solid #fff',
  borderRadius: '10px',
  overflow: 'hidden',
  backgroundColor: '#ffffff'
}))

const mainAccordionHeaderStyle = computed(() => ({
  display: 'flex',
  justifyContent: 'space-between',
  alignItems: 'center',
  padding: '15px',
  cursor: 'pointer',
  backgroundColor: 'linear-gradient(135deg, #10b981 0%, #059669 100%)',
  background: '#29275B',
  transition: 'all 0.2s ease',
  color: '#ffffff',
  fontFamily: 'Arial, sans-serif'
}))

const accordionTitleStyle = computed(() => ({
  margin: '0',
  fontSize: isMobileDevice.value ? '16px' : '18px',
  fontWeight: 'bold',
  color: '#ffffff',
  fontFamily: 'Arial, sans-serif'
}))

const itemsGridStyle = computed(() => ({
  display: 'flex',
  flexWrap: 'wrap',
  gap: '8px',
  padding: '15px',
  justifyContent: isMobileDevice.value ? 'center' : 'flex-start'
}))

const itemButtonStyle = computed(() => ({
  padding: isMobileDevice.value ? '12px 16px' : '12px 18px',
  border: '2px solid #29275B',
  borderRadius: '8px',
  backgroundColor: '#29275B',
  color: '#ffffff',
  cursor: 'pointer',
  fontSize: isMobileDevice.value ? '14px' : '14px',
  fontWeight: '600',
  transition: 'all 0.3s ease',
  whiteSpace: 'nowrap',
  fontFamily: 'Arial, sans-serif',
  textTransform: 'capitalize',
  minWidth: isMobileDevice.value ? '120px' : 'auto',
  textAlign: 'center'
}))

// Room Settings styles with enhanced design
const roomSettingsContentStyle = computed(() => ({
  padding: '20px',
  backgroundColor: '#fafbfc'
}))

const controlGroupStyle = computed(() => ({
  marginBottom: '20px',
  padding: '20px',
  backgroundColor: '#ffffff',
  borderRadius: '12px',
  border: '1px solid #e2e8f0',
  boxShadow: '0 2px 8px rgba(0, 0, 0, 0.06)',
  transition: 'all 0.2s ease'
}))

const labelStyle = computed(() => ({
  display: 'block',
  fontSize: isMobileDevice.value ? '14px' : '15px',
  color: '#1f2937',
  marginBottom: '8px',
  fontFamily: 'Arial, sans-serif',
  fontWeight: '600'
}))

const inputSliderContainerStyle = computed(() => ({
  display: 'flex',
  alignItems: 'center',
  gap: '15px',
  marginTop: '12px'
}))

const numberInputStyle = computed(() => ({
  width: isMobileDevice.value ? '80px' : '90px',
  padding: '12px 16px',
  border: '2px solid #e5e7eb',
  borderRadius: '10px',
  fontSize: isMobileDevice.value ? '14px' : '15px',
  fontFamily: 'Arial, sans-serif',
  backgroundColor: '#ffffff',
  color: '#1f2937',
  outline: 'none',
  transition: 'all 0.3s ease',
  textAlign: 'center',
  fontWeight: '600',
  boxShadow: '0 2px 6px rgba(0, 0, 0, 0.08)',
  position: 'relative'
}))

const sliderStyle = computed(() => ({
  flex: 1,
  marginTop: '0',
  accentColor: '#29275B',
  height: isMobileDevice.value ? '8px' : '6px',
  borderRadius: '4px',
  cursor: 'pointer'
}))

const checkboxLabelStyle = computed(() => ({
  display: 'flex',
  alignItems: 'center',
  gap: '8px',
  fontSize: isMobileDevice.value ? '12px' : '14px',
  color: '#666',
  cursor: 'pointer',
  fontFamily: 'Arial, sans-serif'
}))

<<<<<<< HEAD
const helpTextStyle = computed(() => ({
  fontSize: '12px',
  color: '#a0aec0',
  marginTop: '4px',
  marginLeft: '24px',
  lineHeight: '1.4'
}))

const sliderStyle = computed(() => ({
  width: '100%',
  marginTop: '5px',
  accentColor: '#29275B',
  height: isMobileDevice.value ? '8px' : '6px'
}))

=======
>>>>>>> 59353aab
const checkboxStyle = computed(() => ({
  accentColor: '#29275B',
  width: isMobileDevice.value ? '18px' : '16px',
  height: isMobileDevice.value ? '18px' : '16px'
}))

const buttonStyle = computed(() => ({
  width: '100%',
  padding: isMobileDevice.value ? '12px' : '10px',
  backgroundColor: '#29275B',
  color: 'white',
  border: 'none',
  borderRadius: '4px',
  cursor: 'pointer',
  fontSize: isMobileDevice.value ? '12px' : '14px',
  fontWeight: '500',
  transition: 'background-color 0.2s ease',
  fontFamily: 'Arial, sans-serif'
}))

// Texture button styles
const textureButtonStyle = computed(() => ({
  display: 'flex',
  justifyContent: 'space-between',
  alignItems: 'center',
  padding: '15px',
  cursor: 'pointer',
  backgroundColor: '#29275B',
  background: '#29275B',
  transition: 'all 0.2s ease',
  color: '#ffffff',
  fontFamily: 'Arial, sans-serif',
  border: 'none',
  width: '100%',
  borderRadius: '0'
}))

const textureArrowStyle = computed(() => ({
  fontSize: '14px',
  color: '#ffffff',
  transition: 'transform 0.2s ease',
  fontFamily: 'Arial, sans-serif'
}))

// Drawer styles
const overlayStyle = computed(() => ({
  position: 'fixed',
  top: '0',
  left: '0',
  right: '0',
  bottom: '0',
  backgroundColor: 'rgba(0, 0, 0, 0.5)',
  zIndex: 1500,
  opacity: isTextureDrawerOpen.value ? '1' : '0',
  visibility: isTextureDrawerOpen.value ? 'visible' : 'hidden',
  transition: 'opacity 0.3s ease, visibility 0.3s ease'
}))

const drawerStyle = computed(() => ({
  position: isMobileDevice.value ? 'fixed' : 'absolute',
  top: isMobileDevice.value ? '0' : '60px',
  left: isMobileDevice.value ? '0' : '0',
  height: isMobileDevice.value ? '100vh' : '100vh',
  width: isMobileDevice.value ? '100vw' : '480px',
  maxWidth: isMobileDevice.value ? '100vw' : '500px',
  backgroundColor: '#ffffff',
  boxShadow: isMobileDevice.value ? 'none' : '2px 0 20px rgba(0, 0, 0, 0.15)',
  zIndex: 1700,
  transform: isTextureDrawerOpen.value ? 'translateX(0)' : 'translateX(-100%)',
  transition: 'transform 0.3s ease',
  overflowY: 'hidden',
  fontFamily: 'Arial, sans-serif',
  display: 'flex',
  flexDirection: 'column'
}))

const drawerHeaderStyle = computed(() => ({
  display: 'flex',
  justifyContent: 'space-between',
  alignItems: 'center',
  padding: '20px',
  borderBottom: '1px solid #e5e7eb',
  backgroundColor: '#f9fafb',
  position: 'sticky',
  top: '0',
  zIndex: 10,
  flexShrink: 0
}))

const drawerTitleStyle = computed(() => ({
  margin: '0',
  fontSize: isMobileDevice.value ? '18px' : '20px',
  fontWeight: 'bold',
  color: '#1f2937',
  fontFamily: 'Arial, sans-serif'
}))

const drawerCloseButtonStyle = computed(() => ({
  backgroundColor: 'transparent',
  border: 'none',
  fontSize: '20px',
  cursor: 'pointer',
  color: '#6b7280',
  padding: '8px',
  borderRadius: '4px',
  transition: 'background-color 0.2s ease',
  width: '32px',
  height: '32px',
  display: 'flex',
  alignItems: 'center',
  justifyContent: 'center'
}))

const drawerContentStyle = computed(() => ({
  padding: '20px',
  flexGrow: 1,
  overflowY: 'auto',
  overflowX: 'hidden',
  height: '0',
  minHeight: '0'
}))

const drawerSectionStyle = computed(() => ({
  marginBottom: '20px',
  border: '1px solid #e5e7eb',
  borderRadius: '8px',
  overflow: 'hidden'
}))

const drawerSubHeaderStyle = computed(() => ({
  display: 'flex',
  justifyContent: 'space-between',
  alignItems: 'center',
  padding: '15px',
  color: 'white',
  cursor: 'pointer',
  backgroundColor: '#29275B',
  transition: 'background-color 0.2s ease',
  borderBottom: '1px solid #e5e7eb'
}))

const drawerSubTitleStyle = computed(() => ({
  margin: '0',
  fontSize: isMobileDevice.value ? '15px' : '16px',
  fontWeight: '600',
  color: '#fff',
  fontFamily: 'Arial, sans-serif'
}))

const textureGridStyle = computed(() => ({
  display: 'grid',
  gridTemplateColumns: isMobileDevice.value ? 'repeat(2, 1fr)' : 'repeat(3, 1fr)',
  gap: '12px',
  padding: '15px'
}))

const textureLabelStyle = computed(() => ({
  fontSize: isMobileDevice.value ? '11px' : '12px',
  color: '#6b7280',
  textAlign: 'center',
  fontWeight: '500',
  lineHeight: '1.3',
  fontFamily: 'Arial, sans-serif'
}))

// Methods
const handleAddComponent = (component) => {
  console.log('Adding component:', component)
  emit('add', component)
  // Auto-hide sidebar on mobile after adding component
  if (isMobileDevice.value) {
    setTimeout(() => {
      hideSidebar()
    }, 300)
  }
}

const showSidebar = () => {
  isSidebarVisible.value = true
}

const hideSidebar = () => {
  isSidebarVisible.value = false
}

const handleTouchStart = () => {
  isButtonPressed.value = true
}

const handleTouchEnd = () => {
  isButtonPressed.value = false
}

const toggleBathroomItemsSection = () => {
  isBathroomItemsExpanded.value = !isBathroomItemsExpanded.value
}

const toggleRoomSettingsSection = () => {
  isRoomSettingsExpanded.value = !isRoomSettingsExpanded.value
}

const toggleTextureDrawer = () => {
  isTextureDrawerOpen.value = !isTextureDrawerOpen.value
}

const closeTextureDrawer = () => {
  isTextureDrawerOpen.value = false
}

const toggleFloorSection = () => {
  isFloorExpanded.value = !isFloorExpanded.value
}

const toggleWallSection = () => {
  isWallExpanded.value = !isWallExpanded.value
}

// FIXED: Room settings methods with proper validation and number conversion
const validateValue = (value, min, max) => {
  const num = Number(value)
  if (isNaN(num)) return min
  return Math.max(min, Math.min(max, num))
}

// FIXED: Ensure all input handlers convert to numbers
const updateWidthFromInput = (event) => {
  const newValue = Number(event.target.value)
  if (!isNaN(newValue)) {
    // Update local value without clamping during typing
    localRoomWidth.value = newValue

    // Only emit valid values (within range)
    if (newValue >= ROOM_DEFAULTS.MIN_SIZE && newValue <= ROOM_DEFAULTS.MAX_SIZE) {
      isInternalUpdate.value = true
      emit('room-size-change', newValue, localRoomHeight.value)
      setTimeout(() => {
        isInternalUpdate.value = false
      }, 100)
    }
  }
}

const updateHeightFromInput = (event) => {
  const newValue = Number(event.target.value)
  if (!isNaN(newValue)) {
    // Update local value without clamping during typing
    localRoomHeight.value = newValue

    // Only emit valid values (within range)
    if (newValue >= ROOM_DEFAULTS.MIN_SIZE && newValue <= ROOM_DEFAULTS.MAX_SIZE) {
      isInternalUpdate.value = true
      emit('room-size-change', localRoomWidth.value, newValue)
      setTimeout(() => {
        isInternalUpdate.value = false
      }, 100)
    }
  }
}

const updateWidthFromSlider = (event) => {
  const newValue = Number(event.target.value)
  localRoomWidth.value = newValue
  isInternalUpdate.value = true
  emit('room-size-change', newValue, localRoomHeight.value)
  setTimeout(() => {
    isInternalUpdate.value = false
  }, 100)
}

const updateHeightFromSlider = (event) => {
  const newValue = Number(event.target.value)
  localRoomHeight.value = newValue
  isInternalUpdate.value = true
  emit('room-size-change', localRoomWidth.value, newValue)
  setTimeout(() => {
    isInternalUpdate.value = false
  }, 100)
}

// FIXED: Validation methods that ensure numbers
const validateAndUpdateWidth = () => {
  const validatedValue = validateValue(
      localRoomWidth.value,
      ROOM_DEFAULTS.MIN_SIZE,
      ROOM_DEFAULTS.MAX_SIZE
  )

  if (validatedValue !== localRoomWidth.value) {
    localRoomWidth.value = validatedValue
    isInternalUpdate.value = true
    emit('room-size-change', validatedValue, localRoomHeight.value)
    setTimeout(() => {
      isInternalUpdate.value = false
    }, 100)
  }
}

const validateAndUpdateHeight = () => {
  const validatedValue = validateValue(
      localRoomHeight.value,
      ROOM_DEFAULTS.MIN_SIZE,
      ROOM_DEFAULTS.MAX_SIZE
  )

  if (validatedValue !== localRoomHeight.value) {
    localRoomHeight.value = validatedValue
    isInternalUpdate.value = true
    emit('room-size-change', localRoomWidth.value, validatedValue)
    setTimeout(() => {
      isInternalUpdate.value = false
    }, 100)
  }
}

const getArrowStyle = (isExpanded) => ({
  fontSize: '14px',
  color: '#ffffff',
  transform: isExpanded ? 'rotate(0deg)' : 'rotate(-90deg)',
  transition: 'transform 0.2s ease',
  display: 'inline-block',
  fontFamily: 'Arial, sans-serif'
})

const getSubArrowStyle = (isExpanded) => ({
  fontSize: '12px',
  color: '#6b7280',
  transform: isExpanded ? 'rotate(0deg)' : 'rotate(-90deg)',
  transition: 'transform 0.2s ease',
  display: 'inline-block',
  fontFamily: 'Arial, sans-serif'
})

const getAccordionContentStyle = (isExpanded) => ({
  maxHeight: isExpanded ? '800px' : '0px',
  overflow: 'hidden',
  transition: 'max-height 0.3s ease-in-out',
  backgroundColor: '#f9fafb',
  padding: isExpanded ? '0px' : '0px'
})

const getSubAccordionContentStyle = (isExpanded) => ({
  maxHeight: isExpanded ? 'none' : '0px',
  overflow: isExpanded ? 'visible' : 'hidden',
  transition: 'max-height 0.3s ease-in-out',
  backgroundColor: '#ffffff'
})

const getTextureButtonStyle = (texture, isActive) => ({
  padding: '10px',
  border: isActive ? '3px solid #29275B' : '2px solid #e5e7eb',
  borderRadius: '8px',
  cursor: 'pointer',
  backgroundColor: isActive ? '#f0fdf4' : '#fff',
  transition: 'all 0.2s ease',
  display: 'flex',
  flexDirection: 'column',
  alignItems: 'center',
  gap: '8px',
  minHeight: isMobileDevice.value ? '70px' : '80px',
  boxShadow: isActive ? '0 2px 8px rgba(16, 185, 129, 0.2)' : '0 1px 3px rgba(0, 0, 0, 0.1)'
})

const getTexturePreviewStyle = (texture) => ({
  width: '100%',
  height: isMobileDevice.value ? '35px' : '45px',
  backgroundColor: `#${ texture.color.toString(16).padStart(6, '0') }`,
  borderRadius: '4px',
  border: '1px solid #e5e7eb',
  backgroundImage: texture.file ? `url(${ texture.file })` : 'none',
  backgroundSize: 'cover',
  backgroundRepeat: 'no-repeat',
  backgroundPosition: 'center'
})
</script>

<style scoped>
/* Scrollbar styling */
::-webkit-scrollbar {
  width: 6px;
}

::-webkit-scrollbar-track {
  background: #f1f1f1;
  border-radius: 3px;
}

::-webkit-scrollbar-thumb {
  background: #888;
  border-radius: 3px;
}

::-webkit-scrollbar-thumb:hover {
  background: #555;
}

/* Enhanced modern input styles */
.modern-number-input {
  background: linear-gradient(145deg, #ffffff 0%, #f8fafc 100%) !important;
  border: 2px solid #e5e7eb !important;
  border-radius: 10px !important;
  padding: 12px 16px !important;
  font-weight: 600 !important;
  transition: all 0.3s cubic-bezier(0.4, 0, 0.2, 1) !important;
  box-shadow: 0 2px 6px rgba(0, 0, 0, 0.08) !important;
}

.modern-number-input:hover {
  border-color: #9ca3af !important;
  box-shadow: 0 4px 12px rgba(0, 0, 0, 0.12) !important;
  transform: translateY(-1px) !important;
}

.modern-number-input:focus {
  border-color: #29275B !important;
  box-shadow: 0 0 0 4px rgba(41, 39, 91, 0.1), 0 4px 12px rgba(0, 0, 0, 0.15) !important;
  transform: translateY(-1px) !important;
  background: linear-gradient(145deg, #ffffff 0%, #f8fafc 100%) !important;
}

.modern-number-input::-webkit-outer-spin-button,
.modern-number-input::-webkit-inner-spin-button {
  -webkit-appearance: none !important;
  margin: 0 !important;
}

.modern-number-input {
  -moz-appearance: textfield !important;
}

/* Enhanced slider styles */
.modern-slider {
  appearance: none !important;
  height: 8px !important;
  border-radius: 4px !important;
  background: linear-gradient(to right, #e5e7eb 0%, #e5e7eb 100%) !important;
  outline: none !important;
  transition: all 0.2s ease !important;
}

.modern-slider:hover {
  background: linear-gradient(to right, #d1d5db 0%, #d1d5db 100%) !important;
}

.modern-slider::-webkit-slider-thumb {
  appearance: none !important;
  width: 24px !important;
  height: 24px !important;
  border-radius: 50% !important;
  background: linear-gradient(135deg, #29275B 0%, #1e1b47 100%) !important;
  cursor: pointer !important;
  box-shadow: 0 3px 10px rgba(41, 39, 91, 0.3) !important;
  transition: all 0.2s ease !important;
  border: 3px solid #ffffff !important;
}

.modern-slider::-webkit-slider-thumb:hover {
  transform: scale(1.1) !important;
  box-shadow: 0 5px 15px rgba(41, 39, 91, 0.4) !important;
}

.modern-slider::-moz-range-thumb {
  width: 24px !important;
  height: 24px !important;
  border-radius: 50% !important;
  background: linear-gradient(135deg, #29275B 0%, #1e1b47 100%) !important;
  cursor: pointer !important;
  border: 3px solid #ffffff !important;
  box-shadow: 0 3px 10px rgba(41, 39, 91, 0.3) !important;
  transition: all 0.2s ease !important;
}

.modern-slider::-moz-range-thumb:hover {
  transform: scale(1.1) !important;
  box-shadow: 0 5px 15px rgba(41, 39, 91, 0.4) !important;
}

/* Control group hover effect */
.control-group:hover {
  box-shadow: 0 4px 12px rgba(0, 0, 0, 0.08) !important;
  transform: translateY(-1px) !important;
}

/* Animation for input focus */
@keyframes inputFocus {
  0% {
    box-shadow: 0 2px 6px rgba(0, 0, 0, 0.08);
  }
  100% {
    box-shadow: 0 0 0 4px rgba(41, 39, 91, 0.1), 0 4px 12px rgba(0, 0, 0, 0.15);
  }
}

.modern-number-input:focus {
  animation: inputFocus 0.3s ease !important;
}

/* Mobile optimizations */
@media (max-width: 768px) {
  .modern-slider::-webkit-slider-thumb {
    width: 26px !important;
    height: 26px !important;
  }

  .modern-slider::-moz-range-thumb {
    width: 26px !important;
    height: 26px !important;
  }

  .modern-number-input {
    font-size: 14px !important;
    padding: 10px 14px !important;
  }
}
</style><|MERGE_RESOLUTION|>--- conflicted
+++ resolved
@@ -154,21 +154,6 @@
             </div>
 
             <div :style="controlGroupStyle">
-              <label :style="checkboxLabelStyle">
-                <input
-                    type="checkbox"
-                    :checked="preventCollisionPlacement"
-                    @change="$emit('toggle-collision-prevention', $event.target.checked)"
-                    :style="checkboxStyle"
-                />
-                Prevent Collision Placement
-              </label>
-              <div :style="helpTextStyle">
-                When enabled, objects will snap back to their original position if placed on top of another object.
-              </div>
-            </div>
-
-            <div :style="controlGroupStyle">
               <button
                   @click="$emit('constrain-objects')"
                   :style="buttonStyle"
@@ -298,25 +283,11 @@
   wallCullingEnabled: {
     type: Boolean,
     required: true
-  },
-  preventCollisionPlacement: {
-    type: Boolean,
-    required: true
   }
 })
 
 // Define emits
-const emit = defineEmits([
-  'floor-change',
-  'wall-change',
-  'close',
-  'add',
-  'room-size-change',
-  'toggle-grid',
-  'constrain-objects',
-  'toggle-wall-culling',
-  'toggle-collision-prevention'
-])
+const emit = defineEmits(['floor-change', 'wall-change', 'close', 'add', 'room-size-change', 'toggle-grid', 'constrain-objects', 'toggle-wall-culling'])
 
 // Reactive state
 const isBathroomItemsExpanded = ref(true)
@@ -559,24 +530,6 @@
   fontFamily: 'Arial, sans-serif'
 }))
 
-<<<<<<< HEAD
-const helpTextStyle = computed(() => ({
-  fontSize: '12px',
-  color: '#a0aec0',
-  marginTop: '4px',
-  marginLeft: '24px',
-  lineHeight: '1.4'
-}))
-
-const sliderStyle = computed(() => ({
-  width: '100%',
-  marginTop: '5px',
-  accentColor: '#29275B',
-  height: isMobileDevice.value ? '8px' : '6px'
-}))
-
-=======
->>>>>>> 59353aab
 const checkboxStyle = computed(() => ({
   accentColor: '#29275B',
   width: isMobileDevice.value ? '18px' : '16px',
@@ -942,10 +895,10 @@
 const getTexturePreviewStyle = (texture) => ({
   width: '100%',
   height: isMobileDevice.value ? '35px' : '45px',
-  backgroundColor: `#${ texture.color.toString(16).padStart(6, '0') }`,
+  backgroundColor: `#${texture.color.toString(16).padStart(6, '0')}`,
   borderRadius: '4px',
   border: '1px solid #e5e7eb',
-  backgroundImage: texture.file ? `url(${ texture.file })` : 'none',
+  backgroundImage: texture.file ? `url(${texture.file})` : 'none',
   backgroundSize: 'cover',
   backgroundRepeat: 'no-repeat',
   backgroundPosition: 'center'
