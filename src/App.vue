<template>
  <div id="app">
    <Header
        logo="./assets/logo.svg"
        backgroundColor="#fff"
        logoHeight="45px"
        @save-design="handleSaveDesign"
    />
    <router-view @save-design="handleSaveDesign" />
  </div>
</template>

<script setup>
import Header from "./components/ui/Header.vue";
import { useRouter } from 'vue-router'

<<<<<<< HEAD
// Refs - Use shallowRef for Three.js objects to prevent reactivity issues
const mountRef = ref(null)
const sceneManagerRef = shallowRef(null)
const eventHandlersRef = shallowRef(null)
const roomWidthRef = ref(ROOM_DEFAULTS.WIDTH)
const roomHeightRef = ref(ROOM_DEFAULTS.HEIGHT)

// ID counter to ensure unique IDs
const nextIdRef = ref(2000)

// Generate unique ID function
const generateUniqueId = () => {
  return nextIdRef.value++
}

// Default objects to load on page start - Properly oriented to face INTO room
const getDefaultItems = () => {
  return [
    // {
    //   id: 1003,
    //   type: 'Door',
    //   position: [0, 0, -2.95], // South wall
    //   rotation: - Math.PI / 2, // Facing north (into room)
    //   scale: 1.0
    // },
    // {
    //   name: 'Door',
    //   path: '/models/door.glb',
    //   scale: 1.4,
    //   orientation: {
    //     type: 'flush_with_wall',
    //     wallBuffer: 0.045, // Flush with wall - no gap
    //     description: 'Door is part of wall opening'
    //   },
    //   fallbackColor: 0x8B4513,
    //   fallbackGeometry: 'box',
    //   fallbackSize: [0.1, 2.0, 0.8]
    // }
  ]
}

// Reactive state
const showTexturePanel = ref(true)
const items = ref(getDefaultItems())
const currentFloorTexture = ref(DEFAULT_FLOOR_TEXTURE)
const currentWallTexture = ref(DEFAULT_WALL_TEXTURE)
const roomWidth = ref(ROOM_DEFAULTS.WIDTH)
const roomHeight = ref(ROOM_DEFAULTS.HEIGHT)
const showGrid = ref(true)
const wallCullingEnabled = ref(true)
const preventCollisionPlacement = ref(true)
const showInstructions = ref(false)

// Update your App.vue canvasContainerStyle computed property:
const canvasContainerStyle = computed(() => {
  // On mobile, always use full width since sidebar is overlay
  if (isMobileDevice.value) {
    return {
      position: 'absolute',
      top: '60px',
      left: '0',
      width: '100vw',
      height: 'calc(100vh - 60px)',
      cursor: 'grab',
      overflow: 'hidden'
    }
  }

  // On desktop, adjust for sidebar
  const sidebarWidth = showTexturePanel.value ? '320px' : '0px'
  return {
    position: 'absolute',
    top: '60px',
    left: sidebarWidth,
    width: `calc(100vw - ${sidebarWidth})`,
    height: 'calc(100vh - 60px)',
    cursor: 'grab',
    overflow: 'hidden'
  }
})

// ADD: Track when items are updated programmatically vs drag operations
const lastUpdateSource = ref('initial')

// Composables
const { saveToHistory, undo, redo, canUndo, canRedo } = useUndoRedo()
=======
const router = useRouter()
>>>>>>> 59353aab

const handleSaveDesign = () => {
  // Emit event to the current route component
  const currentRoute = router.currentRoute.value
  if (currentRoute.name === 'Planner') {
    // Trigger save design functionality
    const event = new CustomEvent('header-save-design')
    window.dispatchEvent(event)
  }
}
</script>

<style>
/* Global styles */
* {
  margin: 0;
  padding: 0;
  box-sizing: border-box;
}

html, body {
  height: 100%;
  overflow-x: hidden;
  font-family: -apple-system, BlinkMacSystemFont, 'Segoe UI', Roboto, sans-serif;
}

#app {
  height: 100vh;
  width: 100vw;
  overflow-x: hidden;
}

/* Remove scroll bars from all elements while keeping scroll functionality */
::-webkit-scrollbar {
  display: none;
}

/* For Firefox */
* {
  scrollbar-width: none;
}

/* For Internet Explorer and Edge */
* {
  -ms-overflow-style: none;
}
</style><|MERGE_RESOLUTION|>--- conflicted
+++ resolved
@@ -14,96 +14,7 @@
 import Header from "./components/ui/Header.vue";
 import { useRouter } from 'vue-router'
 
-<<<<<<< HEAD
-// Refs - Use shallowRef for Three.js objects to prevent reactivity issues
-const mountRef = ref(null)
-const sceneManagerRef = shallowRef(null)
-const eventHandlersRef = shallowRef(null)
-const roomWidthRef = ref(ROOM_DEFAULTS.WIDTH)
-const roomHeightRef = ref(ROOM_DEFAULTS.HEIGHT)
-
-// ID counter to ensure unique IDs
-const nextIdRef = ref(2000)
-
-// Generate unique ID function
-const generateUniqueId = () => {
-  return nextIdRef.value++
-}
-
-// Default objects to load on page start - Properly oriented to face INTO room
-const getDefaultItems = () => {
-  return [
-    // {
-    //   id: 1003,
-    //   type: 'Door',
-    //   position: [0, 0, -2.95], // South wall
-    //   rotation: - Math.PI / 2, // Facing north (into room)
-    //   scale: 1.0
-    // },
-    // {
-    //   name: 'Door',
-    //   path: '/models/door.glb',
-    //   scale: 1.4,
-    //   orientation: {
-    //     type: 'flush_with_wall',
-    //     wallBuffer: 0.045, // Flush with wall - no gap
-    //     description: 'Door is part of wall opening'
-    //   },
-    //   fallbackColor: 0x8B4513,
-    //   fallbackGeometry: 'box',
-    //   fallbackSize: [0.1, 2.0, 0.8]
-    // }
-  ]
-}
-
-// Reactive state
-const showTexturePanel = ref(true)
-const items = ref(getDefaultItems())
-const currentFloorTexture = ref(DEFAULT_FLOOR_TEXTURE)
-const currentWallTexture = ref(DEFAULT_WALL_TEXTURE)
-const roomWidth = ref(ROOM_DEFAULTS.WIDTH)
-const roomHeight = ref(ROOM_DEFAULTS.HEIGHT)
-const showGrid = ref(true)
-const wallCullingEnabled = ref(true)
-const preventCollisionPlacement = ref(true)
-const showInstructions = ref(false)
-
-// Update your App.vue canvasContainerStyle computed property:
-const canvasContainerStyle = computed(() => {
-  // On mobile, always use full width since sidebar is overlay
-  if (isMobileDevice.value) {
-    return {
-      position: 'absolute',
-      top: '60px',
-      left: '0',
-      width: '100vw',
-      height: 'calc(100vh - 60px)',
-      cursor: 'grab',
-      overflow: 'hidden'
-    }
-  }
-
-  // On desktop, adjust for sidebar
-  const sidebarWidth = showTexturePanel.value ? '320px' : '0px'
-  return {
-    position: 'absolute',
-    top: '60px',
-    left: sidebarWidth,
-    width: `calc(100vw - ${sidebarWidth})`,
-    height: 'calc(100vh - 60px)',
-    cursor: 'grab',
-    overflow: 'hidden'
-  }
-})
-
-// ADD: Track when items are updated programmatically vs drag operations
-const lastUpdateSource = ref('initial')
-
-// Composables
-const { saveToHistory, undo, redo, canUndo, canRedo } = useUndoRedo()
-=======
 const router = useRouter()
->>>>>>> 59353aab
 
 const handleSaveDesign = () => {
   // Emit event to the current route component
